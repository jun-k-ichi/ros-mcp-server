import argparse
import io
import json
import os
import time
from typing import Any, Dict, List, Optional

from fastmcp import FastMCP
from fastmcp.utilities.types import Image
from PIL import Image as PILImage

# Import tools
from tools.ros_actions import register_action_tools
from tools.ros_services import register_service_tools

# Import utils
from utils.config_utils import get_robot_specifications, parse_robot_config
from utils.network_utils import ping_ip_and_port
from utils.websocket_manager import WebSocketManager, parse_image, parse_json

# ROS bridge connection settings
ROSBRIDGE_IP = "127.0.0.1"  # Default is localhost. Replace with your local IPor set using the LLM.
ROSBRIDGE_PORT = (
    9090  # Rosbridge default is 9090. Replace with your rosbridge port or set using the LLM.
)

# MCP transport settings - will be set from command line arguments
MCP_TRANSPORT = "stdio"  # Default is stdio.

# MCP connection settings (streamable-http) - will be set from command line arguments
MCP_HOST = "127.0.0.1"  # Default is localhost. Replace with the address of your remote MCP server.

# MCP port settings (default=9000) - will be set from command line arguments
MCP_PORT = 9000  # Default is 9000. Replace with the port of your remote MCP server.

# Initialize MCP server and WebSocket manager
mcp = FastMCP("ros-mcp-server")
ws_manager = WebSocketManager(
    ROSBRIDGE_IP, ROSBRIDGE_PORT, default_timeout=5.0
)  # Increased default timeout for ROS operations


# Register all ROS tools
register_service_tools(mcp, ws_manager)
register_action_tools(mcp, ws_manager)


@mcp.tool(description=("Get robot configuration from YAML file."))
def get_robot_config(name: str) -> dict:
    """
    Get the robot configuration from the YAML file for connecting to the robot and knowing its capabilities.

    Returns:
        dict: The robot configuration.
    """
    robot_config = parse_robot_config(name)

    if len(robot_config) > 1:
        return {
            "error": f"Multiple configurations found for robot '{name}'. Please specify a more precise name."
        }
    elif not robot_config:
        return {
            "error": f"No configuration found for robot '{name}'. Please check the name and try again. Or you can set the IP/port manually using the 'connect_to_robot' tool."
        }
    return {"robot_config": robot_config}


@mcp.tool(
    description=("List all available robot specifications that can be used with get_robot_config.")
)
def list_verified_robot_specifications() -> dict:
    """
    Get a list of all available robot specification files.

    Returns:
        dict: List of available robot names that can be used with get_robot_config.
    """
    return get_robot_specifications()


@mcp.tool(
    description=(
        "After getting the robot config, connect to the robot by setting the IP/port and testing connectivity."
    )
)
def connect_to_robot(
    ip: str = ROSBRIDGE_IP,
    port: int = ROSBRIDGE_PORT,
    ping_timeout: float = 2.0,
    port_timeout: float = 2.0,
) -> dict:
    """
    Connect to a robot by setting the IP and port for the WebSocket connection, then testing connectivity.

    Args:
        ip (Optional[str]): The IP address of the rosbridge server. Defaults is localhost.
        port (Optional[int]): The port number of the rosbridge server. Defaults to 9090.
        ping_timeout (float): Timeout for ping in seconds. Default = 2.0.
        port_timeout (float): Timeout for port check in seconds. Default = 2.0.

    Returns:
        dict: Connection status with ping and port check results.
    """

    # Set default values if None
    actual_ip = str(ip).strip() if ip else "localhost"
    actual_port = int(port) if port else 9090

    # Fix truncated IP addresses (MCP sometimes truncates "127.0.0.1" to "127")
    if actual_ip == "127":
        actual_ip = "127.0.0.1"

    # Fix truncated IP addresses (MCP sometimes truncates "127.0.0.1" to "127")
    if actual_ip == "127":
        actual_ip = "127.0.0.1"

    # Set the IP and port
    ws_manager.set_ip(actual_ip, actual_port)

    # Test connectivity
    ping_result = ping_ip_and_port(actual_ip, actual_port, ping_timeout, port_timeout)

    # Combine the results
    return {
        "message": f"WebSocket IP set to {actual_ip}:{actual_port}",
        "connectivity_test": ping_result,
    }


@mcp.tool(description=("Fetch available topics from the ROS bridge.\nExample:\nget_topics()"))
def get_topics() -> dict:
    """
    Fetch available topics from the ROS bridge.

    Returns:
        dict: Contains two lists - 'topics' and 'types',
            or a message string if no topics are found.
    """
    # rosbridge service call to get topic list
    message = {
        "op": "call_service",
        "service": "/rosapi/topics",
        "type": "rosapi/Topics",
        "id": "get_topics_request_1",
    }

    # Request topic list from rosbridge
    with ws_manager:
        response = ws_manager.request(message)

    # Check for service response errors first
    if response and "result" in response and not response["result"]:
        # Service call failed - return error with details from values
        error_msg = response.get("values", {}).get("message", "Service call failed")
        return {"error": f"Service call failed: {error_msg}"}

    # Return topic info if present
    if response and "values" in response:
        return response["values"]
    else:
        return {"warning": "No topics found"}


@mcp.tool(
    description=("Get the message type for a specific topic.\nExample:\nget_topic_type('/cmd_vel')")
)
def get_topic_type(topic: str) -> dict:
    """
    Get the message type for a specific topic.

    Args:
        topic (str): The topic name (e.g., '/cmd_vel')

    Returns:
        dict: Contains the 'type' field with the message type,
            or an error message if topic doesn't exist.
    """
    # Validate input
    if not topic or not topic.strip():
        return {"error": "Topic name cannot be empty"}

    # rosbridge service call to get topic type
    message = {
        "op": "call_service",
        "service": "/rosapi/topic_type",
        "type": "rosapi/TopicType",
        "args": {"topic": topic},
        "id": f"get_topic_type_request_{topic.replace('/', '_')}",
    }

    # Request topic type from rosbridge
    with ws_manager:
        response = ws_manager.request(message)

    # Check for service response errors first
    if response and "result" in response and not response["result"]:
        # Service call failed - return error with details from values
        error_msg = response.get("values", {}).get("message", "Service call failed")
        return {"error": f"Service call failed: {error_msg}"}

    # Return topic type if present
    if response and "values" in response:
        topic_type = response["values"].get("type", "")
        if topic_type:
            return {"topic": topic, "type": topic_type}
        else:
            return {"error": f"Topic {topic} does not exist or has no type"}
    else:
        return {"error": f"Failed to get type for topic {topic}"}


@mcp.tool(
    description=(
        "Get the complete structure/definition of a message type.\n"
        "Example:\n"
        "get_message_details('geometry_msgs/Twist')"
    )
)
def get_message_details(message_type: str) -> dict:
    """
    Get the complete structure/definition of a message type.

    Args:
        message_type (str): The message type (e.g., 'geometry_msgs/Twist')

    Returns:
        dict: Contains the message structure with field names and types,
            or an error message if the message type doesn't exist.
    """
    # Validate input
    if not message_type or not message_type.strip():
        return {"error": "Message type cannot be empty"}

    # rosbridge service call to get message details
    message = {
        "op": "call_service",
        "service": "/rosapi/message_details",
        "type": "rosapi/MessageDetails",
        "args": {"type": message_type},
        "id": f"get_message_details_request_{message_type.replace('/', '_')}",
    }

    # Request message details from rosbridge
    with ws_manager:
        response = ws_manager.request(message)

    # Check for service response errors first
    if response and "result" in response and not response["result"]:
        # Service call failed - return error with details from values
        error_msg = response.get("values", {}).get("message", "Service call failed")
        return {"error": f"Service call failed: {error_msg}"}

    # Return message structure if present
    if response and "values" in response:
        typedefs = response["values"].get("typedefs", [])
        if typedefs:
            # Parse the structure into a more readable format
            structure = {}
            for typedef in typedefs:
                type_name = typedef.get("type", message_type)
                field_names = typedef.get("fieldnames", [])
                field_types = typedef.get("fieldtypes", [])

                fields = {}
                for name, ftype in zip(field_names, field_types):
                    fields[name] = ftype

                structure[type_name] = {"fields": fields, "field_count": len(fields)}

            return {"message_type": message_type, "structure": structure}
        else:
            return {"error": f"Message type {message_type} not found or has no definition"}
    else:
        return {"error": f"Failed to get details for message type {message_type}"}


@mcp.tool(
    description=(
        "Get list of nodes that are publishing to a specific topic.\n"
        "Example:\n"
        "get_publishers_for_topic('/cmd_vel')"
    )
)
def get_publishers_for_topic(topic: str) -> dict:
    """
    Get list of nodes that are publishing to a specific topic.

    Args:
        topic (str): The topic name (e.g., '/cmd_vel')

    Returns:
        dict: Contains list of publisher node names,
            or a message if no publishers found.
    """
    # Validate input
    if not topic or not topic.strip():
        return {"error": "Topic name cannot be empty"}

    # rosbridge service call to get publishers
    message = {
        "op": "call_service",
        "service": "/rosapi/publishers",
        "type": "rosapi/Publishers",
        "args": {"topic": topic},
        "id": f"get_publishers_for_topic_request_{topic.replace('/', '_')}",
    }

    # Request publishers from rosbridge
    with ws_manager:
        response = ws_manager.request(message)

    # Check for service response errors first
    if response and "result" in response and not response["result"]:
        # Service call failed - return error with details from values
        error_msg = response.get("values", {}).get("message", "Service call failed")
        return {"error": f"Service call failed: {error_msg}"}

    # Return publishers if present
    if response and "values" in response:
        publishers = response["values"].get("publishers", [])
        return {"topic": topic, "publishers": publishers, "publisher_count": len(publishers)}
    else:
        return {"error": f"Failed to get publishers for topic {topic}"}


@mcp.tool(
    description=(
        "Get list of nodes that are subscribed to a specific topic.\n"
        "Example:\n"
        "get_subscribers_for_topic('/cmd_vel')"
    )
)
def get_subscribers_for_topic(topic: str) -> dict:
    """
    Get list of nodes that are subscribed to a specific topic.

    Args:
        topic (str): The topic name (e.g., '/cmd_vel')

    Returns:
        dict: Contains list of subscriber node names,
            or a message if no subscribers found.
    """
    # Validate input
    if not topic or not topic.strip():
        return {"error": "Topic name cannot be empty"}

    # rosbridge service call to get subscribers
    message = {
        "op": "call_service",
        "service": "/rosapi/subscribers",
        "type": "rosapi/Subscribers",
        "args": {"topic": topic},
        "id": f"get_subscribers_for_topic_request_{topic.replace('/', '_')}",
    }

    # Request subscribers from rosbridge
    with ws_manager:
        response = ws_manager.request(message)

    # Check for service response errors first
    if response and "result" in response and not response["result"]:
        # Service call failed - return error with details from values
        error_msg = response.get("values", {}).get("message", "Service call failed")
        return {"error": f"Service call failed: {error_msg}"}

    # Return subscribers if present
    if response and "values" in response:
        subscribers = response["values"].get("subscribers", [])
        return {"topic": topic, "subscribers": subscribers, "subscriber_count": len(subscribers)}
    else:
        return {"error": f"Failed to get subscribers for topic {topic}"}


@mcp.tool(
    description=(
        "Get comprehensive information about all ROS topics including publishers, subscribers, and message types.\n"
        "Example:\n"
        "inspect_all_topics()"
    )
)
def inspect_all_topics() -> dict:
    """
    Get comprehensive information about all ROS topics including publishers, subscribers, and message types.

    Returns:
        dict: Contains detailed information about all topics including:
            - Topic names and message types
            - Publishers for each topic
            - Subscribers for each topic
            - Connection counts and statistics
    """
    # First get all topics
    topics_message = {
        "op": "call_service",
        "service": "/rosapi/topics",
        "type": "rosapi/Topics",
        "args": {},
        "id": "inspect_all_topics_request_1",
    }

    with ws_manager:
        topics_response = ws_manager.request(topics_message)

        if not topics_response or "values" not in topics_response:
            return {"error": "Failed to get topics list"}

        topics = topics_response["values"].get("topics", [])
        types = topics_response["values"].get("types", [])
        topic_details = {}

        # Get details for each topic
        topic_errors = []
        for i, topic in enumerate(topics):
            # Get topic type
            topic_type = types[i] if i < len(types) else "unknown"

            # Get publishers for this topic
            publishers_message = {
                "op": "call_service",
                "service": "/rosapi/publishers",
                "type": "rosapi/Publishers",
                "args": {"topic": topic},
                "id": f"get_publishers_{topic.replace('/', '_')}",
            }

            publishers_response = ws_manager.request(publishers_message)
            publishers = []
            if publishers_response and "values" in publishers_response:
                publishers = publishers_response["values"].get("publishers", [])
            elif publishers_response and "error" in publishers_response:
                topic_errors.append(f"Topic {topic} publishers: {publishers_response['error']}")

            # Get subscribers for this topic
            subscribers_message = {
                "op": "call_service",
                "service": "/rosapi/subscribers",
                "type": "rosapi/Subscribers",
                "args": {"topic": topic},
                "id": f"get_subscribers_{topic.replace('/', '_')}",
            }

            subscribers_response = ws_manager.request(subscribers_message)
            subscribers = []
            if subscribers_response and "values" in subscribers_response:
                subscribers = subscribers_response["values"].get("subscribers", [])
            elif subscribers_response and "error" in subscribers_response:
                topic_errors.append(f"Topic {topic} subscribers: {subscribers_response['error']}")

            topic_details[topic] = {
                "type": topic_type,
                "publishers": publishers,
                "subscribers": subscribers,
                "publisher_count": len(publishers),
                "subscriber_count": len(subscribers),
            }

        return {
            "total_topics": len(topics),
            "topics": topic_details,
            "topic_errors": topic_errors,  # Include any errors encountered during inspection
        }


@mcp.tool(
    description=(
        "Subscribe to a ROS topic and return the first message received.\n"
        "Example:\n"
        "subscribe_once(topic='/cmd_vel', msg_type='geometry_msgs/msg/TwistStamped')\n"
        "subscribe_once(topic='/slow_topic', msg_type='my_package/SlowMsg', timeout=None)  # Specify timeout only if topic publishes infrequently\n"
        "subscribe_once(topic='/high_rate_topic', msg_type='sensor_msgs/Image', timeout=None, queue_length=5, throttle_rate_ms=100)  # Control message buffering and rate"
    )
)
def subscribe_once(
    topic: str = "",
    msg_type: str = "",
    timeout: Optional[float] = None,
    queue_length: Optional[int] = None,
    throttle_rate_ms: Optional[int] = None,
) -> dict:
    """
    Subscribe to a given ROS topic via rosbridge and return the first message received.

    Args:
        topic (str): The ROS topic name (e.g., "/cmd_vel", "/joint_states").
        msg_type (str): The ROS message type (e.g., "geometry_msgs/Twist").
        timeout (Optional[float]): Timeout in seconds. If None, uses the default timeout.
        queue_length (Optional[int]): How many messages to buffer before dropping old ones. Must be ≥ 1.
        throttle_rate_ms (Optional[int]): Minimum interval between messages in milliseconds. Must be ≥ 0.

    Returns:
        dict:
            - {"msg": <parsed ROS message>} if successful
            - {"error": "<error message>"} if subscription or timeout fails
    """
    # Validate critical args before attempting subscription
    if not topic or not msg_type:
        return {"error": "Missing required arguments: topic and msg_type must be provided."}

    # Validate optional parameters
    if queue_length is not None and (not isinstance(queue_length, int) or queue_length < 1):
        return {"error": "queue_length must be an integer ≥ 1"}

    if throttle_rate_ms is not None and (
        not isinstance(throttle_rate_ms, int) or throttle_rate_ms < 0
    ):
        return {"error": "throttle_rate_ms must be an integer ≥ 0"}

    # Construct the rosbridge subscribe message
    subscribe_msg: dict = {
        "op": "subscribe",
        "topic": topic,
        "type": msg_type,
    }

    # Add optional parameters if provided
    if queue_length is not None:
        subscribe_msg["queue_length"] = queue_length

    if throttle_rate_ms is not None:
        subscribe_msg["throttle_rate"] = throttle_rate_ms

    # Subscribe and wait for the first message
    with ws_manager:
        # Send subscription request
        send_error = ws_manager.send(subscribe_msg)
        if send_error:
            return {"error": f"Failed to subscribe: {send_error}"}

        # Use default timeout if none specified
        actual_timeout = timeout if timeout is not None else ws_manager.default_timeout

        # Loop until we receive the first message or timeout
        end_time = time.time() + actual_timeout
        while time.time() < end_time:
            response = ws_manager.receive(timeout=0.5)  # non-blocking small timeout
            if response is None:
                continue  # idle timeout: no frame this tick

            if "Image" in msg_type:
                msg_data = parse_image(response)
            else:
                msg_data = parse_json(response)

            if not msg_data:
                continue  # non-JSON or empty

            # Check for status errors from rosbridge
            if msg_data.get("op") == "status" and msg_data.get("level") == "error":
                return {"error": f"Rosbridge error: {msg_data.get('msg', 'Unknown error')}"}

            # Check for the first published message
            if msg_data.get("op") == "publish" and msg_data.get("topic") == topic:
                # Unsubscribe before returning the message
                unsubscribe_msg = {"op": "unsubscribe", "topic": topic}
                ws_manager.send(unsubscribe_msg)
                if "Image" in msg_type:
                    return {
                        "message": "Image received successfully and saved in the MCP server. Run the 'analyze_image' tool to analyze it"
                    }
                else:
                    return {"msg": msg_data.get("msg", {})}

        # Timeout - unsubscribe and return error
        unsubscribe_msg = {"op": "unsubscribe", "topic": topic}
        ws_manager.send(unsubscribe_msg)
        return {"error": "Timeout waiting for message from topic"}


@mcp.tool(
    description=(
        "Publish a single message to a ROS topic.\n"
        "Example:\n"
        "publish_once(topic='/cmd_vel', msg_type='geometry_msgs/msg/TwistStamped', msg={'linear': {'x': 1.0}})"
    )
)
def publish_once(topic: str = "", msg_type: str = "", msg: dict = {}) -> dict:
    """
    Publish a single message to a ROS topic via rosbridge.

    Args:
        topic (str): ROS topic name (e.g., "/cmd_vel")
        msg_type (str): ROS message type (e.g., "geometry_msgs/Twist")
        msg (dict): Message payload as a dictionary

    Returns:
        dict:
            - {"success": True} if sent without errors
            - {"error": "<error message>"} if connection/send failed
            - If rosbridge responds (usually it doesn’t for publish), parsed JSON or error info
    """
    # Validate critical args before attempting publish
    if not topic or not msg_type or msg == {}:
        return {
            "error": "Missing required arguments: topic, msg_type, and msg must all be provided."
        }

    # Use proper advertise → publish → unadvertise pattern
    with ws_manager:
        # 1. Advertise the topic
        advertise_msg = {"op": "advertise", "topic": topic, "type": msg_type}
        send_error = ws_manager.send(advertise_msg)
        if send_error:
            return {"error": f"Failed to advertise topic: {send_error}"}

        # Check for advertise response/errors
        response = ws_manager.receive(timeout=1.0)
        if response:
            try:
                msg_data = json.loads(response)
                if msg_data.get("op") == "status" and msg_data.get("level") == "error":
                    return {"error": f"Advertise failed: {msg_data.get('msg', 'Unknown error')}"}
            except json.JSONDecodeError:
                pass  # Non-JSON response is usually fine for advertise

        # 2. Publish the message
        publish_msg = {"op": "publish", "topic": topic, "msg": msg}
        send_error = ws_manager.send(publish_msg)
        if send_error:
            # Try to unadvertise even if publish failed
            ws_manager.send({"op": "unadvertise", "topic": topic})
            return {"error": f"Failed to publish message: {send_error}"}

        # Check for publish response/errors
        response = ws_manager.receive(timeout=1.0)
        if response:
            try:
                msg_data = json.loads(response)
                if msg_data.get("op") == "status" and msg_data.get("level") == "error":
                    # Unadvertise before returning error
                    ws_manager.send({"op": "unadvertise", "topic": topic})
                    return {"error": f"Publish failed: {msg_data.get('msg', 'Unknown error')}"}
            except json.JSONDecodeError:
                pass  # Non-JSON response is usually fine for publish

        # 3. Unadvertise the topic
        unadvertise_msg = {"op": "unadvertise", "topic": topic}
        ws_manager.send(unadvertise_msg)

    return {
        "success": True,
        "note": "Message published using advertise → publish → unadvertise pattern",
    }


@mcp.tool(
    description=(
        "Subscribe to a topic for a duration and collect messages.\n"
        "Example:\n"
        "subscribe_for_duration(topic='/cmd_vel', msg_type='geometry_msgs/msg/TwistStamped', duration=5, max_messages=10)\n"
        "subscribe_for_duration(topic='/high_rate_topic', msg_type='sensor_msgs/Image', duration=10, queue_length=5, throttle_rate_ms=100)  # Control message buffering and rate"
    )
)
def subscribe_for_duration(
    topic: str = "",
    msg_type: str = "",
    duration: float = 5.0,
    max_messages: int = 100,
    queue_length: Optional[int] = None,
    throttle_rate_ms: Optional[int] = None,
) -> dict:
    """
    Subscribe to a ROS topic via rosbridge for a fixed duration and collect messages.

    Args:
        topic (str): ROS topic name (e.g. "/cmd_vel", "/joint_states")
        msg_type (str): ROS message type (e.g. "geometry_msgs/Twist")
        duration (float): How long (seconds) to listen for messages
        max_messages (int): Maximum number of messages to collect before stopping
        queue_length (Optional[int]): How many messages to buffer before dropping old ones. Must be ≥ 1.
        throttle_rate_ms (Optional[int]): Minimum interval between messages in milliseconds. Must be ≥ 0.

    Returns:
        dict:
            {
                "topic": topic_name,
                "collected_count": N,
                "messages": [msg1, msg2, ...]
            }
    """
    # Validate critical args before subscribing
    if not topic or not msg_type:
        return {"error": "Missing required arguments: topic and msg_type must be provided."}

    # Validate optional parameters
    if queue_length is not None and (not isinstance(queue_length, int) or queue_length < 1):
        return {"error": "queue_length must be an integer ≥ 1"}

    if throttle_rate_ms is not None and (
        not isinstance(throttle_rate_ms, int) or throttle_rate_ms < 0
    ):
        return {"error": "throttle_rate_ms must be an integer ≥ 0"}

    # Send subscription request
    subscribe_msg: dict = {
        "op": "subscribe",
        "topic": topic,
        "type": msg_type,
    }

    # Add optional parameters if provided
    if queue_length is not None:
        subscribe_msg["queue_length"] = queue_length

    if throttle_rate_ms is not None:
        subscribe_msg["throttle_rate"] = throttle_rate_ms

    with ws_manager:
        send_error = ws_manager.send(subscribe_msg)
        if send_error:
            return {"error": f"Failed to subscribe: {send_error}"}

        collected_messages = []
        status_errors = []
        end_time = time.time() + duration

        # Loop until duration expires or we hit max_messages
        while time.time() < end_time and len(collected_messages) < max_messages:
            response = ws_manager.receive(timeout=0.5)  # non-blocking small timeout
            if response is None:
                continue  # idle timeout: no frame this tick

            msg_data = parse_json(response)
            if not msg_data:
                continue  # non-JSON or empty

            # Check for status errors from rosbridge
            if msg_data.get("op") == "status" and msg_data.get("level") == "error":
                status_errors.append(msg_data.get("msg", "Unknown error"))
                continue

            # Check for published messages matching our topic
            if msg_data.get("op") == "publish" and msg_data.get("topic") == topic:
                collected_messages.append(msg_data.get("msg", {}))

        # Unsubscribe when done
        unsubscribe_msg = {"op": "unsubscribe", "topic": topic}
        ws_manager.send(unsubscribe_msg)

    return {
        "topic": topic,
        "collected_count": len(collected_messages),
        "messages": collected_messages,
        "status_errors": status_errors,  # Include any errors encountered during collection
    }


@mcp.tool(
    description=(
        "Publish a sequence of messages with delays.\n"
        "Example:\n"
        "publish_for_durations(topic='/cmd_vel', msg_type='geometry_msgs/msg/TwistStamped', messages=[{'linear': {'x': 1.0}}, {'linear': {'x': 0.0}}], durations=[1, 2])"
    )
)
def publish_for_durations(
    topic: str = "",
    msg_type: str = "",
    messages: List[Dict[str, Any]] = [],
    durations: List[float] = [],
) -> dict:
    """
    Publish a sequence of messages to a given ROS topic with delays in between.

    Args:
        topic (str): ROS topic name (e.g., "/cmd_vel")
        msg_type (str): ROS message type (e.g., "geometry_msgs/Twist")
        messages (List[Dict[str, Any]]): A list of message dictionaries (ROS-compatible payloads)
        durations (List[float]): A list of durations (seconds) to wait between messages

    Returns:
        dict:
            {
                "success": True,
                "published_count": <number of messages>,
                "topic": topic,
                "msg_type": msg_type
            }
            OR {"error": "<error message>"} if something failed
    """
    # Validate critical args before publishing
    if not topic or not msg_type or messages == [] or durations == []:
        return {
            "error": "Missing required arguments: topic, msg_type, messages, and durations must all be provided."
        }

    # Ensure same length for messages & durations
    if len(messages) != len(durations):
        return {"error": "messages and durations must have the same length"}

    # Use proper advertise → publish → unadvertise pattern
    with ws_manager:
        # 1. Advertise the topic
        advertise_msg = {"op": "advertise", "topic": topic, "type": msg_type}
        send_error = ws_manager.send(advertise_msg)
        if send_error:
            return {"error": f"Failed to advertise topic: {send_error}"}

        # Check for advertise response/errors
        response = ws_manager.receive(timeout=1.0)
        if response:
            try:
                msg_data = json.loads(response)
                if msg_data.get("op") == "status" and msg_data.get("level") == "error":
                    return {"error": f"Advertise failed: {msg_data.get('msg', 'Unknown error')}"}
            except json.JSONDecodeError:
                pass  # Non-JSON response is usually fine for advertise

        published_count = 0
        errors = []

        # 2. Iterate and publish each message with a delay
        for i, (msg, delay) in enumerate(zip(messages, durations)):
            # Build the rosbridge publish message
            publish_msg = {"op": "publish", "topic": topic, "msg": msg}

            # Send it
            send_error = ws_manager.send(publish_msg)
            if send_error:
                errors.append(f"Message {i + 1}: {send_error}")
                continue  # Continue with next message instead of failing completely

            # Check for publish response/errors
            response = ws_manager.receive(timeout=1.0)
            if response:
                try:
                    msg_data = json.loads(response)
                    if msg_data.get("op") == "status" and msg_data.get("level") == "error":
                        errors.append(f"Message {i + 1}: {msg_data.get('msg', 'Unknown error')}")
                        continue
                except json.JSONDecodeError:
                    pass  # Non-JSON response is usually fine for publish

            published_count += 1

            # Wait before sending the next message
            time.sleep(delay)

        # 3. Unadvertise the topic
        unadvertise_msg = {"op": "unadvertise", "topic": topic}
        ws_manager.send(unadvertise_msg)

    return {
        "success": True,
        "published_count": published_count,
        "total_messages": len(messages),
        "topic": topic,
        "msg_type": msg_type,
        "errors": errors,  # Include any errors encountered during publishing
    }


@mcp.tool(description=("Get list of all currently running ROS nodes.\nExample:\nget_nodes()"))
def get_nodes() -> dict:
    """
    Get list of all currently running ROS nodes.

    Returns:
        dict: Contains list of all active nodes,
            or a message string if no nodes are found.
    """
    # rosbridge service call to get node list
    message = {
        "op": "call_service",
        "service": "/rosapi/nodes",
        "type": "rosapi/Nodes",
        "args": {},
        "id": "get_nodes_request_1",
    }

    # Request node list from rosbridge
    with ws_manager:
        response = ws_manager.request(message)

    # Check for service response errors first
    if response and "result" in response and not response["result"]:
        # Service call failed - return error with details from values
        error_msg = response.get("values", {}).get("message", "Service call failed")
        return {"error": f"Service call failed: {error_msg}"}

    # Return node info if present
    if response and "values" in response:
        nodes = response["values"].get("nodes", [])
        return {"nodes": nodes, "node_count": len(nodes)}
    else:
        return {"warning": "No nodes found"}


@mcp.tool(
    description=(
        "Get a single ROS parameter value by name.\nExample:\nget_param('/turtlesim:background_b')"
    )
)
def get_param(name: str) -> dict:
    """
    Get a single ROS parameter value by name.

    Args:
        name (str): The parameter name (e.g., '/turtlesim:background_b')

    Returns:
        dict: Contains parameter value and metadata, or error message if parameter not found.
    """
    if not name or not name.strip():
        return {"error": "Parameter name cannot be empty"}

    message = {
        "op": "call_service",
        "service": "/rosapi/get_param",
        "type": "rosapi/GetParam",
        "args": {"name": name},
        "id": f"get_param_{name.replace('/', '_').replace(':', '_')}",
    }

    with ws_manager:
        response = ws_manager.request(message)

    if response and "values" in response:
        result_data = response["values"]
        return {
            "name": name,
            "value": result_data.get("value", ""),
            "successful": result_data.get("successful", False),
            "reason": result_data.get("reason", ""),
        }
    elif response and "result" in response and response["result"]:
        result_data = response["result"]
        return {
            "name": name,
            "value": result_data.get("value", ""),
            "successful": result_data.get("successful", False),
            "reason": result_data.get("reason", ""),
        }
    else:
        error_msg = (
            response.get("values", {}).get("message", "Service call failed")
            if response
            else "No response"
        )
        return {"error": f"Failed to get parameter {name}: {error_msg}"}


@mcp.tool(
    description=(
        "Set a single ROS parameter value.\nExample:\nset_param('/turtlesim:background_b', '255')"
    )
)
def set_param(name: str, value: str) -> dict:
    """
    Set a single ROS parameter value.

    Args:
        name (str): The parameter name (e.g., '/turtlesim:background_b')
        value (str): The parameter value to set

    Returns:
        dict: Contains success status and metadata, or error message if failed.
    """
    if not name or not name.strip():
        return {"error": "Parameter name cannot be empty"}

    message = {
        "op": "call_service",
        "service": "/rosapi/set_param",
        "type": "rosapi/SetParam",
        "args": {"name": name, "value": value},
        "id": f"set_param_{name.replace('/', '_').replace(':', '_')}",
    }

    with ws_manager:
        response = ws_manager.request(message)

    if response and "values" in response:
        result_data = response["values"]
        return {
            "name": name,
            "value": value,
            "successful": result_data.get("successful", False),
            "reason": result_data.get("reason", ""),
        }
    elif response and "result" in response and response["result"]:
        result_data = response["result"]
        return {
            "name": name,
            "value": value,
            "successful": result_data.get("successful", False),
            "reason": result_data.get("reason", ""),
        }
    else:
        error_msg = (
            response.get("values", {}).get("message", "Service call failed")
            if response
            else "No response"
        )
        return {"error": f"Failed to set parameter {name}: {error_msg}"}


@mcp.tool(
    description=("Check if a ROS parameter exists.\nExample:\nhas_param('/turtlesim:background_b')")
)
def has_param(name: str) -> dict:
    """
    Check if a ROS parameter exists.

    Args:
        name (str): The parameter name (e.g., '/turtlesim:background_b')

    Returns:
        dict: Contains existence status and metadata, or error message if failed.
    """
    if not name or not name.strip():
        return {"error": "Parameter name cannot be empty"}

    message = {
        "op": "call_service",
        "service": "/rosapi/has_param",
        "type": "rosapi/HasParam",
        "args": {"name": name},
        "id": f"has_param_{name.replace('/', '_').replace(':', '_')}",
    }

    with ws_manager:
        response = ws_manager.request(message)

    if response and "values" in response:
        result_data = response["values"]
        return {
            "name": name,
            "exists": result_data.get("exists", False),
            "successful": result_data.get("successful", False),
            "reason": result_data.get("reason", ""),
        }
    elif response and "result" in response and response["result"]:
        result_data = response["result"]
        return {
            "name": name,
            "exists": result_data.get("exists", False),
            "successful": result_data.get("successful", False),
            "reason": result_data.get("reason", ""),
        }
    else:
        error_msg = (
            response.get("values", {}).get("message", "Service call failed")
            if response
            else "No response"
        )
        return {"error": f"Failed to check parameter {name}: {error_msg}"}


@mcp.tool(
    description=("Delete a ROS parameter.\nExample:\ndelete_param('/turtlesim:background_b')")
)
def delete_param(name: str) -> dict:
    """
    Delete a ROS parameter.

    Args:
        name (str): The parameter name (e.g., '/turtlesim:background_b')

    Returns:
        dict: Contains success status and metadata, or error message if failed.
    """
    if not name or not name.strip():
        return {"error": "Parameter name cannot be empty"}

    message = {
        "op": "call_service",
        "service": "/rosapi/delete_param",
        "type": "rosapi/DeleteParam",
        "args": {"name": name},
        "id": f"delete_param_{name.replace('/', '_').replace(':', '_')}",
    }

    with ws_manager:
        response = ws_manager.request(message)

    if response and "values" in response:
        result_data = response["values"]
        return {
            "name": name,
            "successful": result_data.get("successful", False),
            "reason": result_data.get("reason", ""),
        }
    elif response and "result" in response and response["result"]:
        result_data = response["result"]
        return {
            "name": name,
            "successful": result_data.get("successful", False),
            "reason": result_data.get("reason", ""),
        }
    else:
        error_msg = (
            response.get("values", {}).get("message", "Service call failed")
            if response
            else "No response"
        )
        return {"error": f"Failed to delete parameter {name}: {error_msg}"}


@mcp.tool(description=("Get list of all ROS parameter names.\nExample:\nget_parameters()"))
def get_parameters() -> dict:
    """
    Get list of all ROS parameter names.

    Returns:
        dict: Contains list of all parameter names, or error message if failed.
    """
    message = {
        "op": "call_service",
        "service": "/rosapi/get_param_names",
        "type": "rosapi/GetParamNames",
        "args": {},
        "id": "get_parameters_request_1",
    }

    with ws_manager:
        response = ws_manager.request(message)

    if response and "values" in response:
        names = response["values"].get("names", [])
        return {"parameters": names, "parameter_count": len(names)}
    elif response and "result" in response and response["result"]:
        result_data = response["result"]
        if isinstance(result_data, dict):
            names = result_data.get("names", [])
        else:
            names = []
        return {"parameters": names, "parameter_count": len(names)}
    else:
        error_msg = (
            response.get("values", {}).get("message", "Service call failed")
            if response
            else "No response"
        )
        return {"error": f"Failed to get parameter names: {error_msg}"}


@mcp.tool(
    description=(
        "Get comprehensive information about all ROS parameters including values and metadata.\n"
        "Example:\n"
        "inspect_all_parameters()"
    )
)
def inspect_all_parameters() -> dict:
    """
    Get comprehensive information about all ROS parameters including values and metadata.

    Returns:
        dict: Contains detailed information about all parameters,
            including parameter names, values, and metadata.
    """
    # First get all parameters
    parameters_message = {
        "op": "call_service",
        "service": "/rosapi/get_param_names",
        "type": "rosapi/GetParamNames",
        "args": {},
        "id": "inspect_all_parameters_request_1",
    }

    with ws_manager:
        parameters_response = ws_manager.request(parameters_message)

        if not parameters_response or "values" not in parameters_response:
            return {"error": "Failed to get parameters list"}

        parameters = parameters_response["values"].get("names", [])
        parameter_details = {}

        # Get details for each parameter
        parameter_errors = []
        for param_name in parameters:
            # Get parameter value
            value_message = {
                "op": "call_service",
                "service": "/rosapi/get_param",
                "type": "rosapi/GetParam",
                "args": {"name": param_name},
                "id": f"get_param_{param_name.replace('/', '_').replace(':', '_')}",
            }

            value_response = ws_manager.request(value_message)
            param_value = ""
            param_successful = False
            if value_response and "values" in value_response:
                value_data = value_response["values"]
                param_value = value_data.get("value", "")
                param_successful = value_data.get("successful", False)
            elif value_response and "result" in value_response and value_response["result"]:
                value_data = value_response["result"]
                param_value = value_data.get("value", "")
                param_successful = value_data.get("successful", False)
            elif value_response and "error" in value_response:
                parameter_errors.append(f"Parameter {param_name}: {value_response['error']}")

            # Get parameter type (using describe_parameters service)
            type_message = {
                "op": "call_service",
                "service": "/rosapi/describe_parameters",
                "type": "rcl_interfaces/DescribeParameters",
                "args": {"names": [param_name]},
                "id": f"describe_param_{param_name.replace('/', '_').replace(':', '_')}",
            }

            type_response = ws_manager.request(type_message)
            param_type = "unknown"
            if type_response and "result" in type_response and type_response["result"]:
                result_data = type_response["result"]
                if isinstance(result_data, dict):
                    descriptors = result_data.get("descriptors", [])
                    if descriptors and len(descriptors) > 0:
                        param_type = descriptors[0].get("type", "unknown")
            elif type_response and "error" in type_response:
                parameter_errors.append(f"Parameter {param_name} type: {type_response['error']}")

<<<<<<< HEAD
            # Get service provider (using service_node instead of service_providers)
            provider_message = {
                "op": "call_service",
                "service": "/rosapi/service_node",
                "type": "rosapi/ServiceNode",
                "args": {"service": service},
                "id": f"get_provider_{service.replace('/', '_')}",
            }

            provider_response = ws_manager.request(provider_message)
            providers = []
            if provider_response and "values" in provider_response:
                node = provider_response["values"].get("node", "")
                if node:
                    providers = [node]
            elif provider_response and "result" in provider_response:
                node = provider_response["result"].get("node", "")
                if node:
                    providers = [node]
            elif provider_response and "error" in provider_response:
                service_errors.append(f"Service {service} provider: {provider_response['error']}")

            service_details[service] = {
                "type": service_type,
                "providers": providers,
                "provider_count": len(providers),
=======
            parameter_details[param_name] = {
                "value": param_value,
                "type": param_type,
                "exists": param_successful,
>>>>>>> 713e1425
            }

        return {
            "total_parameters": len(parameters),
            "parameters": parameter_details,
            "parameter_errors": parameter_errors,  # Include any errors encountered during inspection
        }


@mcp.tool(
    description=(
        "Get detailed information about a specific node including its publishers, subscribers, and services.\n"
        "Example:\n"
        "get_node_details('/turtlesim')"
    )
)
def get_node_details(node: str) -> dict:
    """
    Get detailed information about a specific node including its publishers, subscribers, and services.

    Args:
        node (str): The node name (e.g., '/turtlesim')

    Returns:
        dict: Contains detailed node information including publishers, subscribers, and services,
            or an error message if node doesn't exist.
    """
    # Validate input
    if not node or not node.strip():
        return {"error": "Node name cannot be empty"}

    result = {
        "node": node,
        "publishers": [],
        "subscribers": [],
        "services": [],
        "publisher_count": 0,
        "subscriber_count": 0,
        "service_count": 0,
    }

    # rosbridge service call to get node details
    message = {
        "op": "call_service",
        "service": "/rosapi/node_details",
        "type": "rosapi/NodeDetails",
        "args": {"node": node},
        "id": f"get_node_details_{node.replace('/', '_')}",
    }

    # Request node details from rosbridge
    with ws_manager:
        response = ws_manager.request(message)

    # Check for service response errors first
    if response and "result" in response and not response["result"]:
        # Service call failed - return error with details from values
        error_msg = response.get("values", {}).get("message", "Service call failed")
        return {"error": f"Service call failed: {error_msg}"}

    # Extract data from the response
    if response and "values" in response:
        values = response["values"]
        # Extract publishers, subscribers, and services from the response
        # Note: rosapi uses "publishing" and "subscribing" field names
        publishers = values.get("publishing", [])
        subscribers = values.get("subscribing", [])
        services = values.get("services", [])

        result["publishers"] = publishers
        result["subscribers"] = subscribers
        result["services"] = services
        result["publisher_count"] = len(publishers)
        result["subscriber_count"] = len(subscribers)
        result["service_count"] = len(services)

    # Check if we got any data
    if not result["publishers"] and not result["subscribers"] and not result["services"]:
        return {"error": f"Node {node} not found or has no details available"}

    return result


@mcp.tool(
    description=(
        "Get comprehensive information about all ROS nodes including their publishers, subscribers, and services.\n"
        "Example:\n"
        "inspect_all_nodes()"
    )
)
def inspect_all_nodes() -> dict:
    """
    Get comprehensive information about all ROS nodes including their publishers, subscribers, and services.

    Returns:
        dict: Contains detailed information about all nodes including:
            - Node names and details
            - Publishers for each node
            - Subscribers for each node
            - Services provided by each node
            - Connection counts and statistics
    """
    # First get all nodes
    nodes_message = {
        "op": "call_service",
        "service": "/rosapi/nodes",
        "type": "rosapi/Nodes",
        "args": {},
        "id": "inspect_all_nodes_request_1",
    }

    with ws_manager:
        nodes_response = ws_manager.request(nodes_message)

        if not nodes_response or "values" not in nodes_response:
            return {"error": "Failed to get nodes list"}

        nodes = nodes_response["values"].get("nodes", [])
        node_details = {}

        # Get details for each node
        node_errors = []
        for node in nodes:
            # Get node details (publishers, subscribers, services)
            node_details_message = {
                "op": "call_service",
                "service": "/rosapi/node_details",
                "type": "rosapi/NodeDetails",
                "args": {"node": node},
                "id": f"get_node_details_{node.replace('/', '_')}",
            }

            node_details_response = ws_manager.request(node_details_message)

            if node_details_response and "values" in node_details_response:
                values = node_details_response["values"]
                # Extract publishers, subscribers, and services from the response
                # Note: rosapi uses "publishing" and "subscribing" field names
                publishers = values.get("publishing", [])
                subscribers = values.get("subscribing", [])
                services = values.get("services", [])

                node_details[node] = {
                    "publishers": publishers,
                    "subscribers": subscribers,
                    "services": services,
                    "publisher_count": len(publishers),
                    "subscriber_count": len(subscribers),
                    "service_count": len(services),
                }
            elif (
                node_details_response
                and "result" in node_details_response
                and not node_details_response["result"]
            ):
                error_msg = node_details_response.get("values", {}).get(
                    "message", "Service call failed"
                )
                node_errors.append(f"Node {node}: {error_msg}")
            else:
                node_errors.append(f"Node {node}: Failed to get node details")

        return {
            "total_nodes": len(nodes),
            "nodes": node_details,
            "node_errors": node_errors,  # Include any errors encountered during inspection
        }


@mcp.tool(description=("Get list of all currently running ROS nodes.\nExample:\nget_nodes()"))
def get_nodes() -> dict:
    """
    Get list of all currently running ROS nodes.

    Returns:
        dict: Contains list of all active nodes,
            or a message string if no nodes are found.
    """
    # rosbridge service call to get node list
    message = {
        "op": "call_service",
        "service": "/rosapi/nodes",
        "type": "rosapi/Nodes",
        "args": {},
        "id": "get_nodes_request_1",
    }

    # Request node list from rosbridge
    with ws_manager:
        response = ws_manager.request(message)

    # Check for service response errors first
    if response and "result" in response and not response["result"]:
        # Service call failed - return error with details from values
        error_msg = response.get("values", {}).get("message", "Service call failed")
        return {"error": f"Service call failed: {error_msg}"}

    # Return node info if present
    if response and "values" in response:
        nodes = response["values"].get("nodes", [])
        return {"nodes": nodes, "node_count": len(nodes)}
    else:
        return {"warning": "No nodes found"}


@mcp.tool(
    description=(
        "Get a single ROS parameter value by name.\nExample:\nget_param('/turtlesim:background_b')"
    )
)
def get_param(name: str) -> dict:
    """
    Get a single ROS parameter value by name.

    Args:
        name (str): The parameter name (e.g., '/turtlesim:background_b')

    Returns:
        dict: Contains parameter value and metadata, or error message if parameter not found.
    """
    if not name or not name.strip():
        return {"error": "Parameter name cannot be empty"}

    message = {
        "op": "call_service",
        "service": "/rosapi/get_param",
        "type": "rosapi/GetParam",
        "args": {"name": name},
        "id": f"get_param_{name.replace('/', '_').replace(':', '_')}",
    }

    with ws_manager:
        response = ws_manager.request(message)

    if response and "values" in response:
        result_data = response["values"]
        return {
            "name": name,
            "value": result_data.get("value", ""),
            "successful": result_data.get("successful", False),
            "reason": result_data.get("reason", ""),
        }
    elif response and "result" in response and response["result"]:
        result_data = response["result"]
        return {
            "name": name,
            "value": result_data.get("value", ""),
            "successful": result_data.get("successful", False),
            "reason": result_data.get("reason", ""),
        }
    else:
        error_msg = (
            response.get("values", {}).get("message", "Service call failed")
            if response
            else "No response"
        )
        return {"error": f"Failed to get parameter {name}: {error_msg}"}


@mcp.tool(
    description=(
        "Set a single ROS parameter value.\nExample:\nset_param('/turtlesim:background_b', '255')"
    )
)
def set_param(name: str, value: str) -> dict:
    """
    Set a single ROS parameter value.

    Args:
        name (str): The parameter name (e.g., '/turtlesim:background_b')
        value (str): The parameter value to set

    Returns:
        dict: Contains success status and metadata, or error message if failed.
    """
    if not name or not name.strip():
        return {"error": "Parameter name cannot be empty"}

    message = {
        "op": "call_service",
        "service": "/rosapi/set_param",
        "type": "rosapi/SetParam",
        "args": {"name": name, "value": value},
        "id": f"set_param_{name.replace('/', '_').replace(':', '_')}",
    }

    with ws_manager:
        response = ws_manager.request(message)

    if response and "values" in response:
        result_data = response["values"]
        return {
            "name": name,
            "value": value,
            "successful": result_data.get("successful", False),
            "reason": result_data.get("reason", ""),
        }
    elif response and "result" in response and response["result"]:
        result_data = response["result"]
        return {
            "name": name,
            "value": value,
            "successful": result_data.get("successful", False),
            "reason": result_data.get("reason", ""),
        }
    else:
        error_msg = (
            response.get("values", {}).get("message", "Service call failed")
            if response
            else "No response"
        )
        return {"error": f"Failed to set parameter {name}: {error_msg}"}


@mcp.tool(
    description=("Check if a ROS parameter exists.\nExample:\nhas_param('/turtlesim:background_b')")
)
def has_param(name: str) -> dict:
    """
    Check if a ROS parameter exists.

    Args:
        name (str): The parameter name (e.g., '/turtlesim:background_b')

    Returns:
        dict: Contains existence status and metadata, or error message if failed.
    """
    if not name or not name.strip():
        return {"error": "Parameter name cannot be empty"}

    message = {
        "op": "call_service",
        "service": "/rosapi/has_param",
        "type": "rosapi/HasParam",
        "args": {"name": name},
        "id": f"has_param_{name.replace('/', '_').replace(':', '_')}",
    }

    with ws_manager:
        response = ws_manager.request(message)

    if response and "values" in response:
        result_data = response["values"]
        return {
            "name": name,
            "exists": result_data.get("exists", False),
            "successful": result_data.get("successful", False),
            "reason": result_data.get("reason", ""),
        }
    elif response and "result" in response and response["result"]:
        result_data = response["result"]
        return {
            "name": name,
            "exists": result_data.get("exists", False),
            "successful": result_data.get("successful", False),
            "reason": result_data.get("reason", ""),
        }
    else:
        error_msg = (
            response.get("values", {}).get("message", "Service call failed")
            if response
            else "No response"
        )
        return {"error": f"Failed to check parameter {name}: {error_msg}"}


@mcp.tool(
    description=("Delete a ROS parameter.\nExample:\ndelete_param('/turtlesim:background_b')")
)
def delete_param(name: str) -> dict:
    """
    Delete a ROS parameter.

    Args:
        name (str): The parameter name (e.g., '/turtlesim:background_b')

    Returns:
        dict: Contains success status and metadata, or error message if failed.
    """
    if not name or not name.strip():
        return {"error": "Parameter name cannot be empty"}

    message = {
        "op": "call_service",
        "service": "/rosapi/delete_param",
        "type": "rosapi/DeleteParam",
        "args": {"name": name},
        "id": f"delete_param_{name.replace('/', '_').replace(':', '_')}",
    }

    with ws_manager:
        response = ws_manager.request(message)

    if response and "values" in response:
        result_data = response["values"]
        return {
            "name": name,
            "successful": result_data.get("successful", False),
            "reason": result_data.get("reason", ""),
        }
    elif response and "result" in response and response["result"]:
        result_data = response["result"]
        return {
            "name": name,
            "successful": result_data.get("successful", False),
            "reason": result_data.get("reason", ""),
        }
    else:
        error_msg = (
            response.get("values", {}).get("message", "Service call failed")
            if response
            else "No response"
        )
        return {"error": f"Failed to delete parameter {name}: {error_msg}"}


@mcp.tool(description=("Get list of all ROS parameter names.\nExample:\nget_parameters()"))
def get_parameters() -> dict:
    """
    Get list of all ROS parameter names.

    Returns:
        dict: Contains list of all parameter names, or error message if failed.
    """
    message = {
        "op": "call_service",
        "service": "/rosapi/get_param_names",
        "type": "rosapi/GetParamNames",
        "args": {},
        "id": "get_parameters_request_1",
    }

    with ws_manager:
        response = ws_manager.request(message)

    if response and "values" in response:
        names = response["values"].get("names", [])
        return {"parameters": names, "parameter_count": len(names)}
    elif response and "result" in response and response["result"]:
        result_data = response["result"]
        if isinstance(result_data, dict):
            names = result_data.get("names", [])
        else:
            names = []
        return {"parameters": names, "parameter_count": len(names)}
    else:
        error_msg = (
            response.get("values", {}).get("message", "Service call failed")
            if response
            else "No response"
        )
        return {"error": f"Failed to get parameter names: {error_msg}"}


@mcp.tool(
    description=(
        "Get comprehensive information about all ROS parameters including values and metadata.\n"
        "Example:\n"
        "inspect_all_parameters()"
    )
)
def inspect_all_parameters() -> dict:
    """
    Get comprehensive information about all ROS parameters including values and metadata.

    Returns:
        dict: Contains detailed information about all parameters,
            including parameter names, values, and metadata.
    """
    # First get all parameters
    parameters_message = {
        "op": "call_service",
        "service": "/rosapi/get_param_names",
        "type": "rosapi/GetParamNames",
        "args": {},
        "id": "inspect_all_parameters_request_1",
    }

    with ws_manager:
        parameters_response = ws_manager.request(parameters_message)

        if not parameters_response or "values" not in parameters_response:
            return {"error": "Failed to get parameters list"}

        parameters = parameters_response["values"].get("names", [])
        parameter_details = {}

        # Get details for each parameter
        parameter_errors = []
        for param_name in parameters:
            # Get parameter value
            value_message = {
                "op": "call_service",
                "service": "/rosapi/get_param",
                "type": "rosapi/GetParam",
                "args": {"name": param_name},
                "id": f"get_param_{param_name.replace('/', '_').replace(':', '_')}",
            }

            value_response = ws_manager.request(value_message)
            param_value = ""
            param_successful = False
            if value_response and "values" in value_response:
                value_data = value_response["values"]
                param_value = value_data.get("value", "")
                param_successful = value_data.get("successful", False)
            elif value_response and "result" in value_response and value_response["result"]:
                value_data = value_response["result"]
                param_value = value_data.get("value", "")
                param_successful = value_data.get("successful", False)
            elif value_response and "error" in value_response:
                parameter_errors.append(f"Parameter {param_name}: {value_response['error']}")

            # Get parameter type (using describe_parameters service)
            type_message = {
                "op": "call_service",
                "service": "/rosapi/describe_parameters",
                "type": "rcl_interfaces/DescribeParameters",
                "args": {"names": [param_name]},
                "id": f"describe_param_{param_name.replace('/', '_').replace(':', '_')}",
            }

            type_response = ws_manager.request(type_message)
            param_type = "unknown"
            if type_response and "result" in type_response and type_response["result"]:
                result_data = type_response["result"]
                if isinstance(result_data, dict):
                    descriptors = result_data.get("descriptors", [])
                    if descriptors and len(descriptors) > 0:
                        param_type = descriptors[0].get("type", "unknown")
            elif type_response and "error" in type_response:
                parameter_errors.append(f"Parameter {param_name} type: {type_response['error']}")

            parameter_details[param_name] = {
                "value": param_value,
                "type": param_type,
                "exists": param_successful,
            }

        return {
            "total_parameters": len(parameters),
            "parameters": parameter_details,
            "parameter_errors": parameter_errors,  # Include any errors encountered during inspection
        }


@mcp.tool(
    description=(
        "Get detailed information about a specific node including its publishers, subscribers, and services.\n"
        "Example:\n"
        "get_node_details('/turtlesim')"
    )
)
def get_node_details(node: str) -> dict:
    """
    Get detailed information about a specific node including its publishers, subscribers, and services.

    Args:
        node (str): The node name (e.g., '/turtlesim')

    Returns:
        dict: Contains detailed node information including publishers, subscribers, and services,
            or an error message if node doesn't exist.
    """
    # Validate input
    if not node or not node.strip():
        return {"error": "Node name cannot be empty"}

    result = {
        "node": node,
        "publishers": [],
        "subscribers": [],
        "services": [],
        "publisher_count": 0,
        "subscriber_count": 0,
        "service_count": 0,
    }

    # rosbridge service call to get node details
    message = {
        "op": "call_service",
        "service": "/rosapi/node_details",
        "type": "rosapi/NodeDetails",
        "args": {"node": node},
        "id": f"get_node_details_{node.replace('/', '_')}",
    }

    # Request node details from rosbridge
    with ws_manager:
        response = ws_manager.request(message)

    # Check for service response errors first
    if response and "result" in response and not response["result"]:
        # Service call failed - return error with details from values
        error_msg = response.get("values", {}).get("message", "Service call failed")
        return {"error": f"Service call failed: {error_msg}"}

    # Extract data from the response
    if response and "values" in response:
        values = response["values"]
        # Extract publishers, subscribers, and services from the response
        # Note: rosapi uses "publishing" and "subscribing" field names
        publishers = values.get("publishing", [])
        subscribers = values.get("subscribing", [])
        services = values.get("services", [])

        result["publishers"] = publishers
        result["subscribers"] = subscribers
        result["services"] = services
        result["publisher_count"] = len(publishers)
        result["subscriber_count"] = len(subscribers)
        result["service_count"] = len(services)

    # Check if we got any data
    if not result["publishers"] and not result["subscribers"] and not result["services"]:
        return {"error": f"Node {node} not found or has no details available"}

    return result


@mcp.tool(
    description=(
        "Get comprehensive information about all ROS nodes including their publishers, subscribers, and services.\n"
        "Example:\n"
        "inspect_all_nodes()"
    )
)
def inspect_all_nodes() -> dict:
    """
    Get comprehensive information about all ROS nodes including their publishers, subscribers, and services.

    Returns:
        dict: Contains detailed information about all nodes including:
            - Node names and details
            - Publishers for each node
            - Subscribers for each node
            - Services provided by each node
            - Connection counts and statistics
    """
    # First get all nodes
    nodes_message = {
        "op": "call_service",
        "service": "/rosapi/nodes",
        "type": "rosapi/Nodes",
        "args": {},
        "id": "inspect_all_nodes_request_1",
    }

    with ws_manager:
        nodes_response = ws_manager.request(nodes_message)

        if not nodes_response or "values" not in nodes_response:
            return {"error": "Failed to get nodes list"}

        nodes = nodes_response["values"].get("nodes", [])
        node_details = {}

        # Get details for each node
        node_errors = []
        for node in nodes:
            # Get node details (publishers, subscribers, services)
            node_details_message = {
                "op": "call_service",
                "service": "/rosapi/node_details",
                "type": "rosapi/NodeDetails",
                "args": {"node": node},
                "id": f"get_node_details_{node.replace('/', '_')}",
            }

            node_details_response = ws_manager.request(node_details_message)

            if node_details_response and "values" in node_details_response:
                values = node_details_response["values"]
                # Extract publishers, subscribers, and services from the response
                # Note: rosapi uses "publishing" and "subscribing" field names
                publishers = values.get("publishing", [])
                subscribers = values.get("subscribing", [])
                services = values.get("services", [])

                node_details[node] = {
                    "publishers": publishers,
                    "subscribers": subscribers,
                    "services": services,
                    "publisher_count": len(publishers),
                    "subscriber_count": len(subscribers),
                    "service_count": len(services),
                }
            elif (
                node_details_response
                and "result" in node_details_response
                and not node_details_response["result"]
            ):
                error_msg = node_details_response.get("values", {}).get(
                    "message", "Service call failed"
                )
                node_errors.append(f"Node {node}: {error_msg}")
            else:
                node_errors.append(f"Node {node}: Failed to get node details")

        return {
            "total_nodes": len(nodes),
            "nodes": node_details,
            "node_errors": node_errors,  # Include any errors encountered during inspection
        }


## ############################################################################################## ##
##
##                       NETWORK DIAGNOSTICS
##
## ############################################################################################## ##


@mcp.tool(
    description=(
        "Ping a robot's IP address and check if a specific port is open.\n"
        "A successful ping to the IP but not the port can indicate that ROSbridge is not running.\n"
        "Example:\n"
        "ping_robot(ip='192.168.1.100', port=9090)"
    )
)
def ping_robot(ip: str, port: int, ping_timeout: float = 2.0, port_timeout: float = 2.0) -> dict:
    """
    Ping an IP address and check if a specific port is open.

    Args:
        ip (str): The IP address to ping (e.g., '192.168.1.100')
        port (int): The port number to check (e.g., 9090)
        ping_timeout (float): Timeout for ping in seconds. Default = 2.0.
        port_timeout (float): Timeout for port check in seconds. Default = 2.0.

    Returns:
        dict: Contains ping and port check results with detailed status information.
    """
    return ping_ip_and_port(ip, port, ping_timeout, port_timeout)


## ############################################################################################## ##
##
##                      IMAGE ANALYSIS
##
## ############################################################################################## ##
@mcp.tool(
    description=(
        "First, subscribe to an Image topic using 'subscribe_once' to save an image.\n"
        "Then, use this tool to analyze the saved image\n"
    )
)
def analyze_previously_received_image():
    """
    Analyze the received image.

    This tool loads the previously saved image from './camera/received_image.jpeg'
    (which must have been created by 'parse_image' or 'subscribe_once'), and converts
    it into an MCP-compatible ImageContent format so that the LLM can interpret it.
    """
    path = "./camera/received_image.jpeg"
    if not os.path.exists(path):
        return {"error": "No previously received image found at ./camera/received_image.jpeg"}
    image = PILImage.open(path)
    return _encode_image_to_imagecontent(image)


def _encode_image_to_imagecontent(image):
    """
    Encodes a PIL Image to a format compatible with ImageContent.

    Args:
        image (PIL.Image.Image): The image to encode.

    Returns:
        ImageContent: JPEG-encoded image wrapped in an ImageContent object.
    """
    buffer = io.BytesIO()
    image.save(buffer, format="JPEG")
    img_bytes = buffer.getvalue()
    img_obj = Image(data=img_bytes, format="jpeg")
    return img_obj.to_image_content()


def parse_arguments():
    """Parse command line arguments for MCP server configuration."""
    parser = argparse.ArgumentParser(
        description="ROS MCP Server - Connect to ROS robots via MCP protocol",
        formatter_class=argparse.RawDescriptionHelpFormatter,
        epilog="""
Examples:
  python server.py                                    # Use stdio transport (default)
  python server.py --transport http --host 0.0.0.0 --port 9000
  python server.py --transport streamable-http --host 127.0.0.1 --port 8080
        """,
    )

    parser.add_argument(
        "--transport",
        choices=["stdio", "http", "streamable-http", "sse"],
        default="stdio",
        help="MCP transport protocol to use (default: stdio)",
    )

    parser.add_argument(
        "--host",
        default="127.0.0.1",
        help="Host address for HTTP-based transports (default: 127.0.0.1)",
    )

    parser.add_argument(
        "--port",
        type=int,
        default=9000,
        help="Port number for HTTP-based transports (default: 9000)",
    )

    return parser.parse_args()


def main():
    """Main entry point for the MCP server console script."""
    # Parse command line arguments
    args = parse_arguments()

    # Update global variables with parsed arguments
    global MCP_TRANSPORT, MCP_HOST, MCP_PORT
    MCP_TRANSPORT = args.transport.lower()
    MCP_HOST = args.host
    MCP_PORT = args.port

    if MCP_TRANSPORT == "stdio":
        # stdio doesn't need host/port
        mcp.run(transport="stdio")

    elif MCP_TRANSPORT in {"http", "streamable-http"}:
        # http and streamable-http both require host/port
        print(f"Transport: {MCP_TRANSPORT} -> http://{MCP_HOST}:{MCP_PORT}")
        mcp.run(transport=MCP_TRANSPORT, host=MCP_HOST, port=MCP_PORT)

    elif MCP_TRANSPORT == "sse":
        print(f"Transport: {MCP_TRANSPORT} -> http://{MCP_HOST}:{MCP_PORT}")
        print("Currently unsupported. Use 'stdio', 'http', or 'streamable-http'.")
        mcp.run(transport=MCP_TRANSPORT, host=MCP_HOST, port=MCP_PORT)

    else:
        raise ValueError(
            f"Unsupported MCP_TRANSPORT={MCP_TRANSPORT!r}. "
            "Use 'stdio', 'http', or 'streamable-http'."
        )


if __name__ == "__main__":
    main()<|MERGE_RESOLUTION|>--- conflicted
+++ resolved
@@ -1214,7 +1214,6 @@
             elif type_response and "error" in type_response:
                 parameter_errors.append(f"Parameter {param_name} type: {type_response['error']}")
 
-<<<<<<< HEAD
             # Get service provider (using service_node instead of service_providers)
             provider_message = {
                 "op": "call_service",
@@ -1241,12 +1240,6 @@
                 "type": service_type,
                 "providers": providers,
                 "provider_count": len(providers),
-=======
-            parameter_details[param_name] = {
-                "value": param_value,
-                "type": param_type,
-                "exists": param_successful,
->>>>>>> 713e1425
             }
 
         return {
